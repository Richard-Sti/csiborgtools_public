--- conflicted
+++ resolved
@@ -615,130 +615,6 @@
         self._vmap_ll_zobs = vmap(lambda zobs, zobs_pred, sigma_v: calculate_ll_zobs(zobs, zobs_pred, sigma_v), in_axes=(0, 0, None))   # noqa
 
         # Distribution of external velocity components
-<<<<<<< HEAD
-        self._Vext = dist.Uniform(-1000, 1000)
-        # Distribution of density, velocity and location bias parameters
-        self._alpha = dist.LogNormal(*lognorm_mean_std_to_loc_scale(1.0, 0.5))     # noqa
-        self._beta = dist.Normal(1., 0.5)
-        self._h = dist.LogNormal(*lognorm_mean_std_to_loc_scale(1.0, 0.5))
-        # Distribution of velocity uncertainty sigma_v
-        self._sv = dist.LogNormal(*lognorm_mean_std_to_loc_scale(150, 100))
-
-    def __call__(self, sample_alpha=False, scale_distance=False):
-        """
-        The simple distance NumPyro PV validation model.
-
-        Parameters
-        ----------
-        sample_alpha : bool, optional
-            Whether to sample the density bias parameter `alpha`, otherwise
-            it is fixed to 1.
-        scale_distance : bool, optional
-            Whether to scale the distance by `h`, otherwise it is fixed to 1.
-        """
-        Vx = numpyro.sample("Vext_x", self._Vext)
-        Vy = numpyro.sample("Vext_y", self._Vext)
-        Vz = numpyro.sample("Vext_z", self._Vext)
-        alpha = numpyro.sample("alpha", self._alpha) if sample_alpha else 1.0
-        beta = numpyro.sample("beta", self._beta)
-        h = numpyro.sample("h", self._h) if scale_distance else 1.0
-        sigma_v = numpyro.sample("sigma_v", self._sv)
-
-        Vext_rad = project_Vext(Vx, Vy, Vz, self._RA, self._dec)
-
-        # Calculate p(r) and multiply it by the galaxy bias
-        ptilde = self._vmap_ptilde_wo_bias(h * self._r_hMpc, h * self._e_rhMpc)
-        ptilde *= self._los_density**alpha
-
-        # Normalization of p(r)
-        pnorm = self._vmap_simps(ptilde)
-
-        # Calculate p(z_obs) and multiply it by p(r)
-        zobs_pred = self._vmap_zobs(beta, Vext_rad, self._los_velocity)
-        ptilde *= self._vmap_ll_zobs(self._z_obs, zobs_pred, sigma_v)
-
-        ll = jnp.sum(jnp.log(self._vmap_simps(ptilde) / pnorm))
-        numpyro.factor("ll", ll)
-
-
-class SN_PV_validation_model:
-    """
-    Supernova peculiar velocity (PV) validation model that includes the
-    calibration of the SALT2 light curve parameters.
-
-    Parameters
-    ----------
-    los_density : 2-dimensional array of shape (n_objects, n_steps)
-        LOS density field.
-    los_velocity : 3-dimensional array of shape (n_objects, n_steps)
-        LOS radial velocity field.
-    RA, dec : 1-dimensional arrays of shape (n_objects)
-        Right ascension and declination in degrees.
-    z_obs : 1-dimensional array of shape (n_objects)
-        Observed redshifts.
-    mB, x1, c : 1-dimensional arrays of shape (n_objects)
-        SALT2 light curve parameters.
-    e_mB, e_x1, e_c : 1-dimensional arrays of shape (n_objects)
-        Errors on the SALT2 light curve parameters.
-    r_xrange : 1-dimensional array
-        Radial distances where the field was interpolated for each object.
-    Omega_m : float
-        Matter density parameter.
-    """
-
-    def __init__(self, los_density, los_velocity, RA, dec, z_obs,
-                 mB, x1, c, e_mB, e_x1, e_c, r_xrange, Omega_m):
-        dt = jnp.float32
-        # Convert everything to JAX arrays.
-        self._los_density = jnp.asarray(los_density, dtype=dt)
-        self._los_velocity = jnp.asarray(los_velocity, dtype=dt)
-
-        self._RA = jnp.asarray(np.deg2rad(RA), dtype=dt)
-        self._dec = jnp.asarray(np.deg2rad(dec), dtype=dt)
-        self._z_obs = jnp.asarray(z_obs, dtype=dt)
-
-        self._mB = jnp.asarray(mB, dtype=dt)
-        self._x1 = jnp.asarray(x1, dtype=dt)
-        self._c = jnp.asarray(c, dtype=dt)
-        self._e2_mB = jnp.asarray(e_mB**2, dtype=dt)
-        self._e2_x1 = jnp.asarray(e_x1**2, dtype=dt)
-        self._e2_c = jnp.asarray(e_c**2, dtype=dt)
-
-        # Get radius squared
-        r2_xrange = r_xrange**2
-        r2_xrange /= r2_xrange.mean()
-        mu_xrange = dist2distmodulus(r_xrange, Omega_m)
-
-        # Get the stepsize, we need it to be constant for Simpson's rule.
-        dr = np.diff(r_xrange)
-        if not np.all(np.isclose(dr, dr[0], atol=1e-5)):
-            raise ValueError("The radial step size must be constant.")
-        dr = dr[0]
-
-        # Get the various vmapped functions
-        self._vmap_ptilde_wo_bias = vmap(lambda mu, err: calculate_ptilde_wo_bias(mu_xrange, mu, err, r2_xrange))                       # noqa
-        self._vmap_simps = vmap(lambda y: simps(y, dr))
-        self._vmap_zobs = vmap(lambda beta, Vr, vpec_rad: predict_zobs(r_xrange, beta, Vr, vpec_rad, Omega_m), in_axes=(None, 0, 0))    # noqa
-        self._vmap_ll_zobs = vmap(lambda zobs, zobs_pred, sigma_v: calculate_ll_zobs(zobs, zobs_pred, sigma_v), in_axes=(0, 0, None))   # noqa
-
-        # Distribution of external velocity components
-        self._dist_Vext = dist.Uniform(-1000, 1000)
-        # Distribution of velocity and density bias parameters
-        self._dist_alpha = dist.LogNormal(*lognorm_mean_std_to_loc_scale(1.0, 0.5))     # noqa
-        self._dist_beta = dist.Normal(1., 0.5)
-        # Distribution of velocity uncertainty
-        self._dist_sigma_v = dist.LogNormal(*lognorm_mean_std_to_loc_scale(150, 100))   # noqa
-
-        # Distribution of light curve calibration parameters
-        self._dist_mag_cal = dist.Normal(-18.25, 1.0)
-        self._dist_alpha_cal = dist.Normal(0.1, 0.5)
-        self._dist_beta_cal = dist.Normal(3.0, 1.0)
-        self._dist_e_mu = dist.LogNormal(*lognorm_mean_std_to_loc_scale(0.1, 0.05))     # noqa
-
-    def __call__(self, sample_alpha=False, fix_calibration=False):
-        """
-        The supernova NumPyro PV validation model with SALT2 calibration.
-=======
         self._Vext = dist.Uniform(-500, 500)
         # Distribution of density, velocity and location bias parameters
         self._alpha = dist.LogNormal(*lognorm_mean_std_to_loc_scale(1.0, 0.5))     # noqa
@@ -749,7 +625,6 @@
     def __call__(self, sample_alpha=False):
         """
         The simple distance NumPyro PV validation model.
->>>>>>> fb4abebe
 
         Parameters
         ----------
@@ -757,17 +632,6 @@
             Whether to sample the density bias parameter `alpha`, otherwise
             it is fixed to 1.
         """
-<<<<<<< HEAD
-        Vx = numpyro.sample("Vext_x", self._dist_Vext)
-        Vy = numpyro.sample("Vext_y", self._dist_Vext)
-        Vz = numpyro.sample("Vext_z", self._dist_Vext)
-        if sample_alpha:
-            alpha = numpyro.sample("alpha", self._dist_alpha)
-        else:
-            alpha = 1.0
-        beta = numpyro.sample("beta", self._dist_beta)
-        sigma_v = numpyro.sample("sigma_v", self._dist_sigma_v)
-=======
         Vx = numpyro.sample("Vext_x", self._Vext)
         Vy = numpyro.sample("Vext_y", self._Vext)
         Vz = numpyro.sample("Vext_z", self._Vext)
@@ -775,42 +639,11 @@
         alpha = numpyro.sample("alpha", self._alpha) if sample_alpha else 1.0
         beta = numpyro.sample("beta", self._beta)
         sigma_v = numpyro.sample("sigma_v", self._sv)
->>>>>>> fb4abebe
-
-        if fix_calibration == "Foundation":
-            # Foundation inverse best parameters
-            e_mu_intrinsic = 0.064
-            alpha_cal = 0.135
-            beta_cal = 2.9
-            sigma_v = 140
-            mag_cal = -18.555
-        elif fix_calibration == "LOSS":
-            # LOSS inverse best parameters
-            e_mu_intrinsic = 0.123
-            alpha_cal = 0.123
-            beta_cal = 3.52
-            mag_cal = -18.195
-            sigma_v = 140
-        else:
-            e_mu_intrinsic = numpyro.sample("e_mu_intrinsic", self._dist_e_mu)
-            mag_cal = numpyro.sample("mag_cal", self._dist_mag_cal)
-            alpha_cal = numpyro.sample("alpha_cal", self._dist_alpha_cal)
-            beta_cal = numpyro.sample("beta_cal", self._dist_beta_cal)
 
         Vext_rad = project_Vext(Vx, Vy, Vz, self._RA, self._dec)
 
-        mu = self._mB - mag_cal + alpha_cal * self._x1 - beta_cal * self._c
-        squared_e_mu = (self._e2_mB
-                        + alpha_cal**2 * self._e2_x1
-                        + beta_cal**2 * self._e2_c)
-        squared_e_mu += e_mu_intrinsic**2
-
         # Calculate p(r) and multiply it by the galaxy bias
-<<<<<<< HEAD
-        ptilde = self._vmap_ptilde_wo_bias(mu, squared_e_mu**0.5)
-=======
         ptilde = self._vmap_ptilde_wo_bias(self._r_hMpc, self._e2_rhMpc)
->>>>>>> fb4abebe
         ptilde *= self._los_density**alpha
 
         # Normalization of p(r)
@@ -821,9 +654,6 @@
         ptilde *= self._vmap_ll_zobs(self._z_obs, zobs_pred, sigma_v)
 
         ll = jnp.sum(jnp.log(self._vmap_simps(ptilde) / pnorm))
-<<<<<<< HEAD
-        numpyro.factor("ll", ll)
-=======
         numpyro.factor("ll", ll)
 
 
@@ -1330,5 +1160,4 @@
            for key in keys]
     stats = {key: (mean[i], std[i]) for i, key in enumerate(keys)}
 
-    return samples, stats, fmin, logz, bic
->>>>>>> fb4abebe
+    return samples, stats, fmin, logz, bic