--- conflicted
+++ resolved
@@ -217,13 +217,8 @@
     paths = csiborgtools.read.Paths(**csiborgtools.paths_glamdring)
     nsims = paths.get_ics(args.simname)
 
-<<<<<<< HEAD
-    nsteps = 5000
-    nchains = 4
-=======
     nsteps = 2000
     nchains = 2
->>>>>>> fb4abebe
 
     # Create the dumping folder.
     if comm.Get_rank() == 0:
